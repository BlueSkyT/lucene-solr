/*
 * Licensed to the Apache Software Foundation (ASF) under one or more
 * contributor license agreements.  See the NOTICE file distributed with
 * this work for additional information regarding copyright ownership.
 * The ASF licenses this file to You under the Apache License, Version 2.0
 * (the "License"); you may not use this file except in compliance with
 * the License.  You may obtain a copy of the License at
 *
 *     http://www.apache.org/licenses/LICENSE-2.0
 *
 * Unless required by applicable law or agreed to in writing, software
 * distributed under the License is distributed on an "AS IS" BASIS,
 * WITHOUT WARRANTIES OR CONDITIONS OF ANY KIND, either express or implied.
 * See the License for the specific language governing permissions and
 * limitations under the License.
 */
package org.apache.solr.metrics;

import java.io.Closeable;
import java.io.IOException;
import java.lang.invoke.MethodHandles;

import org.apache.solr.cloud.CloudDescriptor;
import org.apache.solr.core.NodeConfig;
import org.apache.solr.core.PluginInfo;
import org.apache.solr.core.SolrCore;
import org.apache.solr.core.SolrInfoMBean;
import org.slf4j.Logger;
import org.slf4j.LoggerFactory;

/**
 * Responsible for collecting metrics from {@link SolrMetricProducer}'s
 * and exposing metrics to {@link SolrMetricReporter}'s.
 */
public class SolrCoreMetricManager implements Closeable {

  private static final Logger log = LoggerFactory.getLogger(MethodHandles.lookup().lookupClass());

  private final SolrCore core;
  private final SolrMetricManager metricManager;
  private String registryName;
  private String collectionName;
  private String shardName;
  private String replicaName;
  private String leaderRegistryName;
  private boolean cloudMode;

  /**
   * Constructs a metric manager.
   *
   * @param core the metric manager's core
   */
  public SolrCoreMetricManager(SolrCore core) {
    this.core = core;
    this.metricManager = core.getCoreDescriptor().getCoreContainer().getMetricManager();
    initCloudMode();
    registryName = createRegistryName(cloudMode, collectionName, shardName, replicaName, core.getName());
    leaderRegistryName = createLeaderRegistryName(cloudMode, collectionName, shardName);
  }

  private void initCloudMode() {
    CloudDescriptor cd = core.getCoreDescriptor().getCloudDescriptor();
    if (cd != null) {
      cloudMode = true;
      collectionName = core.getCoreDescriptor().getCollectionName();
      shardName = cd.getShardId();
      replicaName = cd.getCoreNodeName();
    }
  }

  /**
   * Load reporters configured globally and specific to {@link org.apache.solr.core.SolrInfoMBean.Group#core}
   * group or with a registry name specific to this core.
   */
  public void loadReporters() {
    NodeConfig nodeConfig = core.getCoreDescriptor().getCoreContainer().getConfig();
    PluginInfo[] pluginInfos = nodeConfig.getMetricReporterPlugins();
    metricManager.loadReporters(pluginInfos, core.getResourceLoader(), SolrInfoMBean.Group.core, registryName);
    if (cloudMode) {
      metricManager.loadReplicaReporters(pluginInfos, core, leaderRegistryName, registryName);
    }
  }

  /**
   * Make sure that metrics already collected that correspond to the old core name
   * are carried over and will be used under the new core name.
   * This method also reloads reporters so that they use the new core name.
   */
  public void afterCoreSetName() {
    String oldRegistryName = registryName;
    String oldLeaderRegistryName = leaderRegistryName;
    initCloudMode();
    registryName = createRegistryName(cloudMode, collectionName, shardName, replicaName, core.getName());
    leaderRegistryName = createLeaderRegistryName(cloudMode, collectionName, shardName);
    if (oldRegistryName.equals(registryName)) {
      return;
    }
    // close old reporters
    metricManager.closeReporters(oldRegistryName);
<<<<<<< HEAD
    metricManager.moveMetrics(oldRegistryName, registryName, null);
    // old registry is no longer used - we have moved the metrics
    metricManager.removeRegistry(oldRegistryName);
    if (oldLeaderRegistryName != null) {
      metricManager.closeReporters(oldLeaderRegistryName);
      if (leaderRegistryName != null) {
        metricManager.moveMetrics(oldLeaderRegistryName, leaderRegistryName, null);
        metricManager.removeRegistry(oldLeaderRegistryName);
      }
    }
=======
>>>>>>> bef725ae
    // load reporters again, using the new core name
    loadReporters();
  }

  /**
   * Registers a mapping of name/metric's with the manager's metric registry.
   *
   * @param scope     the scope of the metrics to be registered (e.g. `/admin/ping`)
   * @param producer  producer of metrics to be registered
   */
  public void registerMetricProducer(String scope, SolrMetricProducer producer) {
    if (scope == null || producer == null) {
      throw new IllegalArgumentException("registerMetricProducer() called with illegal arguments: " +
          "scope = " + scope + ", producer = " + producer);
    }
    producer.initializeMetrics(metricManager, getRegistryName(), scope);
  }

  /**
   * Closes reporters specific to this core.
   */
  @Override
  public void close() throws IOException {
    metricManager.closeReporters(getRegistryName());
  }

  public SolrCore getCore() {
    return core;
  }

  /**
   * Metric registry name of the manager.
   *
   * In order to make it easier for reporting tools to aggregate metrics from
   * different cores that logically belong to a single collection we convert the
   * core name into a dot-separated hierarchy of: collection name, shard name (with optional split)
   * and replica name.
   *
   * <p>For example, when the core name looks like this but it's NOT a SolrCloud collection:
   * <code>my_collection_shard1_1_replica1</code> then this will be used as the registry name (plus
   * the required <code>solr.core</code> prefix). However,
   * if this is a SolrCloud collection <code>my_collection</code> then the registry name will become
   * <code>solr.core.my_collection.shard1_1.replica1</code>.</p>
   *
   *
   * @return the metric registry name of the manager.
   */
  public String getRegistryName() {
    return registryName;
  }

  /**
   * Metric registry name for leader metrics. This is null if not in cloud mode.
   * @return metric registry name for leader metrics
   */
  public String getLeaderRegistryName() {
    return leaderRegistryName;
  }

  public static String createRegistryName(boolean cloud, String collectionName, String shardName, String replicaName, String coreName) {
    if (collectionName == null) {
      // single core
      return SolrMetricManager.getRegistryName(SolrInfoMBean.Group.core, coreName);
    }
    if (cloud) { // build registry name from logical names
      return SolrMetricManager.getRegistryName(SolrInfoMBean.Group.core, collectionName, shardName, replicaName);
    } else {
      if (!coreName.startsWith(collectionName)) {
        // unknown naming scheme
        return SolrMetricManager.getRegistryName(SolrInfoMBean.Group.core, coreName);
      }
      String shard;
      String replica = null;
      // split "collection1_shard1_1_replica1" into parts
      String str = coreName.substring(collectionName.length() + 1);
      int pos = str.lastIndexOf("_replica");
      if (pos == -1) { // ?? no _replicaN part ??
        shard = str;
      } else {
        shard = str.substring(0, pos);
        replica = str.substring(pos + 1);
      }
      return SolrMetricManager.getRegistryName(SolrInfoMBean.Group.core, collectionName, shard, replica);
    }
  }

  public static String createLeaderRegistryName(boolean cloud, String collectionName, String shardName) {
    if (cloud) {
      return createRegistryName(cloud, collectionName, shardName, "leader", null);
    } else {
      return null;
    }
  }
}<|MERGE_RESOLUTION|>--- conflicted
+++ resolved
@@ -97,19 +97,9 @@
     }
     // close old reporters
     metricManager.closeReporters(oldRegistryName);
-<<<<<<< HEAD
-    metricManager.moveMetrics(oldRegistryName, registryName, null);
-    // old registry is no longer used - we have moved the metrics
-    metricManager.removeRegistry(oldRegistryName);
     if (oldLeaderRegistryName != null) {
       metricManager.closeReporters(oldLeaderRegistryName);
-      if (leaderRegistryName != null) {
-        metricManager.moveMetrics(oldLeaderRegistryName, leaderRegistryName, null);
-        metricManager.removeRegistry(oldLeaderRegistryName);
-      }
     }
-=======
->>>>>>> bef725ae
     // load reporters again, using the new core name
     loadReporters();
   }
