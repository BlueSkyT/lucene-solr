--- conflicted
+++ resolved
@@ -82,44 +82,20 @@
     index = null;
   }
 
-
   public void verifyNrHits(Query q, int expected) throws Exception {
     // bs1
     ScoreDoc[] h = s.search(q, null, 1000).scoreDocs;
     if (expected != h.length) {
       printHits(getTestName(), h, s);
     }
-<<<<<<< HEAD
     assertEquals("result count", expected, h.length);
     //System.out.println("TEST: now check");
     // bs2
-    TopScoreDocCollector collector = TopScoreDocCollector.create(1000, true);
+    TopScoreDocCollector collector = TopScoreDocCollector.create(1000);
     s.search(q, collector);
     ScoreDoc[] h2 = collector.topDocs().scoreDocs;
     if (expected != h2.length) {
       printHits(getTestName(), h2, s);
-=======
-
-
-    public void verifyNrHits(Query q, int expected) throws Exception {
-        // bs1
-        ScoreDoc[] h = s.search(q, null, 1000).scoreDocs;
-        if (expected != h.length) {
-            printHits(getTestName(), h, s);
-        }
-        assertEquals("result count", expected, h.length);
-        //System.out.println("TEST: now check");
-        // bs2
-        TopScoreDocCollector collector = TopScoreDocCollector.create(1000);
-        s.search(q, collector);
-        ScoreDoc[] h2 = collector.topDocs().scoreDocs;
-        if (expected != h2.length) {
-          printHits(getTestName(), h2, s);
-        }
-        assertEquals("result count (bs2)", expected, h2.length);
-
-        QueryUtils.check(random(), q,s);
->>>>>>> 1529c57c
     }
     assertEquals("result count (bs2)", expected, h2.length);
 
