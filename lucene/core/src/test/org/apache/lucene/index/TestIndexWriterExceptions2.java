package org.apache.lucene.index;

/*
 * Licensed to the Apache Software Foundation (ASF) under one or more
 * contributor license agreements.  See the NOTICE file distributed with
 * this work for additional information regarding copyright ownership.
 * The ASF licenses this file to You under the Apache License, Version 2.0
 * (the "License"); you may not use this file except in compliance with
 * the License.  You may obtain a copy of the License at
 *
 *     http://www.apache.org/licenses/LICENSE-2.0
 *
 * Unless required by applicable law or agreed to in writing, software
 * distributed under the License is distributed on an "AS IS" BASIS,
 * WITHOUT WARRANTIES OR CONDITIONS OF ANY KIND, either express or implied.
 * See the License for the specific language governing permissions and
 * limitations under the License.
 */

import java.io.ByteArrayOutputStream;
import java.io.PrintStream;
import java.util.Arrays;
import java.util.Random;

import org.apache.lucene.analysis.Analyzer;
import org.apache.lucene.analysis.CrankyTokenFilter;
import org.apache.lucene.analysis.MockTokenizer;
import org.apache.lucene.analysis.MockVariableLengthPayloadFilter;
import org.apache.lucene.analysis.TokenStream;
import org.apache.lucene.codecs.Codec;
import org.apache.lucene.codecs.asserting.AssertingCodec;
import org.apache.lucene.codecs.cranky.CrankyCodec;
import org.apache.lucene.document.Document;
<<<<<<< HEAD
import org.apache.lucene.document.FieldTypes;
=======
import org.apache.lucene.document.Field;
import org.apache.lucene.document.FieldType;
import org.apache.lucene.document.NumericDocValuesField;
import org.apache.lucene.document.SortedDocValuesField;
import org.apache.lucene.document.SortedNumericDocValuesField;
import org.apache.lucene.document.SortedSetDocValuesField;
import org.apache.lucene.document.StoredField;
import org.apache.lucene.document.TextField;
import org.apache.lucene.store.AlreadyClosedException;
>>>>>>> f75d3c5d
import org.apache.lucene.store.Directory;
import org.apache.lucene.store.MockDirectoryWrapper;
import org.apache.lucene.util.BytesRef;
import org.apache.lucene.util.IOUtils;
import org.apache.lucene.util.LuceneTestCase.SuppressCodecs;
import org.apache.lucene.util.LuceneTestCase;
import org.apache.lucene.util.Rethrow;
import org.apache.lucene.util.TestUtil;
<<<<<<< HEAD
import org.apache.lucene.util.LuceneTestCase.SuppressCodecs;
=======
>>>>>>> f75d3c5d

/** 
 * Causes a bunch of non-aborting and aborting exceptions and checks that
 * no index corruption is ever created
 */
@SuppressCodecs("SimpleText")
public class TestIndexWriterExceptions2 extends LuceneTestCase {
  
  // just one thread, serial merge policy, hopefully debuggable
  public void testBasics() throws Exception {
    // disable slow things: we don't rely upon sleeps here.
    Directory dir = newDirectory();
    if (dir instanceof MockDirectoryWrapper) {
      ((MockDirectoryWrapper)dir).setThrottling(MockDirectoryWrapper.Throttling.NEVER);
      ((MockDirectoryWrapper)dir).setUseSlowOpenClosers(false);
      ((MockDirectoryWrapper)dir).setPreventDoubleWrite(false);
    }
    
    // log all exceptions we hit, in case we fail (for debugging)
    ByteArrayOutputStream exceptionLog = new ByteArrayOutputStream();
    PrintStream exceptionStream = new PrintStream(exceptionLog, true, "UTF-8");
    //PrintStream exceptionStream = System.out;
    
    // create lots of non-aborting exceptions with a broken analyzer
    final long analyzerSeed = random().nextLong();
    Analyzer analyzer = new Analyzer() {
      @Override
      protected TokenStreamComponents createComponents(String fieldName) {
        MockTokenizer tokenizer = new MockTokenizer(MockTokenizer.SIMPLE, false);
        tokenizer.setEnableChecks(false); // TODO: can we turn this on? our filter is probably too evil
        TokenStream stream = tokenizer;
        // emit some payloads
        if (fieldName.contains("payloads")) {
          stream = new MockVariableLengthPayloadFilter(new Random(analyzerSeed), stream);
        }
        stream = new CrankyTokenFilter(stream, new Random(analyzerSeed));
        return new TokenStreamComponents(tokenizer, stream);
      }
    };
    
    // create lots of aborting exceptions with a broken codec
    // we don't need a random codec, as we aren't trying to find bugs in the codec here.
    Codec inner = RANDOM_MULTIPLIER > 1 ? Codec.getDefault() : new AssertingCodec();
    Codec codec = new CrankyCodec(inner, new Random(random().nextLong()));
    
    IndexWriterConfig conf = newIndexWriterConfig(analyzer);
    // just for now, try to keep this test reproducible
    conf.setMergeScheduler(new SerialMergeScheduler());
    conf.setCodec(codec);

    int numDocs = atLeast(500);
    
    IndexWriter iw = new IndexWriter(dir, conf);
    FieldTypes fieldTypes = iw.getFieldTypes();
    fieldTypes.enableTermVectors("text_vectors");
    fieldTypes.disableSorting("dv2");
    fieldTypes.setMultiValued("dv4");
    fieldTypes.setMultiValued("dv5");
    fieldTypes.setMultiValued("stored1");

    try {
      boolean allowAlreadyClosed = false;
      for (int i = 0; i < numDocs; i++) {
        // TODO: add crankyDocValuesFields, etc
        Document doc = iw.newDocument();
        doc.addAtom("id", Integer.toString(i));
        doc.addInt("dv", i);
        doc.addBinary("dv2", new BytesRef(Integer.toString(i)));
        doc.addShortText("dv3", Integer.toString(i));
        doc.addShortText("dv4", Integer.toString(i));
        doc.addShortText("dv4", Integer.toString(i-1));
        doc.addInt("dv5", i);
        doc.addInt("dv5", i-1);
        doc.addLargeText("text1", TestUtil.randomAnalysisString(random(), 20, true));
        // ensure we store something
        doc.addStored("stored1", "foo");
        doc.addStored("stored1", "bar");
        // ensure we get some payloads
        doc.addLargeText("text_payloads", TestUtil.randomAnalysisString(random(), 6, true));
        // ensure we get some vectors
        doc.addLargeText("text_vectors", TestUtil.randomAnalysisString(random(), 6, true));
        
        if (random().nextInt(10) > 0) {
          // single doc
          try {
            iw.addDocument(doc);
            // we made it, sometimes delete our doc, or update a dv
            int thingToDo = random().nextInt(4);
            if (thingToDo == 0) {
              iw.deleteDocuments(new Term("id", Integer.toString(i)));
            } else if (thingToDo == 1) {
              iw.updateNumericDocValue(new Term("id", Integer.toString(i)), "dv", i+1L);
            } else if (thingToDo == 2) {
              iw.updateBinaryDocValue(new Term("id", Integer.toString(i)), "dv2", new BytesRef(Integer.toString(i+1)));
            }
          } catch (AlreadyClosedException ace) {
            // OK: writer was closed by abort; we just reopen now:
            assertTrue(iw.deleter.isClosed());
            assertTrue(allowAlreadyClosed);
            allowAlreadyClosed = false;
            conf = newIndexWriterConfig(analyzer);
            // just for now, try to keep this test reproducible
            conf.setMergeScheduler(new SerialMergeScheduler());
            conf.setCodec(codec);
            iw = new IndexWriter(dir, conf);            
          } catch (Exception e) {
            if (e.getMessage() != null && e.getMessage().startsWith("Fake IOException")) {
              exceptionStream.println("\nTEST: got expected fake exc:" + e.getMessage());
              e.printStackTrace(exceptionStream);
              allowAlreadyClosed = true;
            } else {
              Rethrow.rethrow(e);
            }
          }
        } else {
          // block docs
          Document doc2 = iw.newDocument();
          doc2.addAtom("id", Integer.toString(-i));
          doc2.addLargeText("text1", TestUtil.randomAnalysisString(random(), 20, true));
          doc2.addStored("stored1", "foo");
          doc2.addStored("stored1", "bar");
          doc2.addLargeText("text_vectors", TestUtil.randomAnalysisString(random(), 6, true));
          
          try {
            iw.addDocuments(Arrays.asList(doc, doc2));
            // we made it, sometimes delete our docs
            if (random().nextBoolean()) {
              iw.deleteDocuments(new Term("id", Integer.toString(i)), new Term("id", Integer.toString(-i)));
            }
          } catch (AlreadyClosedException ace) {
            // OK: writer was closed by abort; we just reopen now:
            assertTrue(iw.deleter.isClosed());
            assertTrue(allowAlreadyClosed);
            allowAlreadyClosed = false;
            conf = newIndexWriterConfig(analyzer);
            // just for now, try to keep this test reproducible
            conf.setMergeScheduler(new SerialMergeScheduler());
            conf.setCodec(codec);
            iw = new IndexWriter(dir, conf);            
          } catch (Exception e) {
            if (e.getMessage() != null && e.getMessage().startsWith("Fake IOException")) {
              exceptionStream.println("\nTEST: got expected fake exc:" + e.getMessage());
              e.printStackTrace(exceptionStream);
              allowAlreadyClosed = true;
            } else {
              Rethrow.rethrow(e);
            }
          }
        }

        if (random().nextInt(10) == 0) {
          // trigger flush:
          try {
            if (random().nextBoolean()) {
              DirectoryReader ir = null;
              try {
                ir = DirectoryReader.open(iw, random().nextBoolean());
                TestUtil.checkReader(ir);
              } finally {
                IOUtils.closeWhileHandlingException(ir);
              }
            } else {
              iw.commit();
            }
            if (DirectoryReader.indexExists(dir)) {
              TestUtil.checkIndex(dir);
            }
          } catch (AlreadyClosedException ace) {
            // OK: writer was closed by abort; we just reopen now:
            assertTrue(iw.deleter.isClosed());
            assertTrue(allowAlreadyClosed);
            allowAlreadyClosed = false;
            conf = newIndexWriterConfig(analyzer);
            // just for now, try to keep this test reproducible
            conf.setMergeScheduler(new SerialMergeScheduler());
            conf.setCodec(codec);
            iw = new IndexWriter(dir, conf);            
          } catch (Exception e) {
            if (e.getMessage() != null && e.getMessage().startsWith("Fake IOException")) {
              exceptionStream.println("\nTEST: got expected fake exc:" + e.getMessage());
              e.printStackTrace(exceptionStream);
              allowAlreadyClosed = true;
            } else {
              Rethrow.rethrow(e);
            }
          }
        }
      }
      
      try {
        iw.close();
      } catch (Exception e) {
        if (e.getMessage() != null && e.getMessage().startsWith("Fake IOException")) {
          exceptionStream.println("\nTEST: got expected fake exc:" + e.getMessage());
          e.printStackTrace(exceptionStream);
          try {
            iw.rollback();
          } catch (Throwable t) {}
        } else {
          Rethrow.rethrow(e);
        }
      }
      dir.close();
    } catch (Throwable t) {
      System.out.println("Unexpected exception: dumping fake-exception-log:...");
      exceptionStream.flush();
      System.out.println(exceptionLog.toString("UTF-8"));
      System.out.flush();
      Rethrow.rethrow(t);
    }
    
    if (VERBOSE) {
      System.out.println("TEST PASSED: dumping fake-exception-log:...");
      System.out.println(exceptionLog.toString("UTF-8"));
    }
  }
}<|MERGE_RESOLUTION|>--- conflicted
+++ resolved
@@ -31,19 +31,8 @@
 import org.apache.lucene.codecs.asserting.AssertingCodec;
 import org.apache.lucene.codecs.cranky.CrankyCodec;
 import org.apache.lucene.document.Document;
-<<<<<<< HEAD
 import org.apache.lucene.document.FieldTypes;
-=======
-import org.apache.lucene.document.Field;
-import org.apache.lucene.document.FieldType;
-import org.apache.lucene.document.NumericDocValuesField;
-import org.apache.lucene.document.SortedDocValuesField;
-import org.apache.lucene.document.SortedNumericDocValuesField;
-import org.apache.lucene.document.SortedSetDocValuesField;
-import org.apache.lucene.document.StoredField;
-import org.apache.lucene.document.TextField;
 import org.apache.lucene.store.AlreadyClosedException;
->>>>>>> f75d3c5d
 import org.apache.lucene.store.Directory;
 import org.apache.lucene.store.MockDirectoryWrapper;
 import org.apache.lucene.util.BytesRef;
@@ -52,10 +41,7 @@
 import org.apache.lucene.util.LuceneTestCase;
 import org.apache.lucene.util.Rethrow;
 import org.apache.lucene.util.TestUtil;
-<<<<<<< HEAD
 import org.apache.lucene.util.LuceneTestCase.SuppressCodecs;
-=======
->>>>>>> f75d3c5d
 
 /** 
  * Causes a bunch of non-aborting and aborting exceptions and checks that
@@ -120,7 +106,28 @@
       boolean allowAlreadyClosed = false;
       for (int i = 0; i < numDocs; i++) {
         // TODO: add crankyDocValuesFields, etc
-        Document doc = iw.newDocument();
+        Document doc;
+        try {
+          doc = iw.newDocument();
+        } catch (AlreadyClosedException ace) {
+          // OK: writer was closed by abort; we just reopen now:
+          assertTrue(iw.deleter.isClosed());
+          assertTrue(allowAlreadyClosed);
+          allowAlreadyClosed = false;
+          conf = newIndexWriterConfig(analyzer);
+          // just for now, try to keep this test reproducible
+          conf.setMergeScheduler(new SerialMergeScheduler());
+          conf.setCodec(codec);
+          iw = new IndexWriter(dir, conf);            
+          fieldTypes = iw.getFieldTypes();
+          fieldTypes.enableTermVectors("text_vectors");
+          fieldTypes.disableSorting("dv2");
+          fieldTypes.setMultiValued("dv4");
+          fieldTypes.setMultiValued("dv5");
+          fieldTypes.setMultiValued("stored1");
+          continue;
+        }
+
         doc.addAtom("id", Integer.toString(i));
         doc.addInt("dv", i);
         doc.addBinary("dv2", new BytesRef(Integer.toString(i)));
@@ -161,6 +168,13 @@
             conf.setMergeScheduler(new SerialMergeScheduler());
             conf.setCodec(codec);
             iw = new IndexWriter(dir, conf);            
+            fieldTypes = iw.getFieldTypes();
+            fieldTypes.enableTermVectors("text_vectors");
+            fieldTypes.disableSorting("dv2");
+            fieldTypes.setMultiValued("dv4");
+            fieldTypes.setMultiValued("dv5");
+            fieldTypes.setMultiValued("stored1");
+
           } catch (Exception e) {
             if (e.getMessage() != null && e.getMessage().startsWith("Fake IOException")) {
               exceptionStream.println("\nTEST: got expected fake exc:" + e.getMessage());
@@ -195,6 +209,12 @@
             conf.setMergeScheduler(new SerialMergeScheduler());
             conf.setCodec(codec);
             iw = new IndexWriter(dir, conf);            
+            fieldTypes = iw.getFieldTypes();
+            fieldTypes.enableTermVectors("text_vectors");
+            fieldTypes.disableSorting("dv2");
+            fieldTypes.setMultiValued("dv4");
+            fieldTypes.setMultiValued("dv5");
+            fieldTypes.setMultiValued("stored1");
           } catch (Exception e) {
             if (e.getMessage() != null && e.getMessage().startsWith("Fake IOException")) {
               exceptionStream.println("\nTEST: got expected fake exc:" + e.getMessage());
@@ -233,6 +253,12 @@
             conf.setMergeScheduler(new SerialMergeScheduler());
             conf.setCodec(codec);
             iw = new IndexWriter(dir, conf);            
+            fieldTypes = iw.getFieldTypes();
+            fieldTypes.enableTermVectors("text_vectors");
+            fieldTypes.disableSorting("dv2");
+            fieldTypes.setMultiValued("dv4");
+            fieldTypes.setMultiValued("dv5");
+            fieldTypes.setMultiValued("stored1");
           } catch (Exception e) {
             if (e.getMessage() != null && e.getMessage().startsWith("Fake IOException")) {
               exceptionStream.println("\nTEST: got expected fake exc:" + e.getMessage());
