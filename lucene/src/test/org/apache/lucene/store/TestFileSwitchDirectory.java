--- conflicted
+++ resolved
@@ -26,7 +26,6 @@
 import org.apache.lucene.index.IndexReader;
 import org.apache.lucene.index.IndexWriter;
 import org.apache.lucene.index.IndexWriterConfig;
-import org.apache.lucene.index.LogMergePolicy;
 import org.apache.lucene.index.TestIndexWriterReader;
 import org.apache.lucene.util.LuceneTestCase;
 
@@ -39,21 +38,16 @@
     Set<String> fileExtensions = new HashSet<String>();
     fileExtensions.add(IndexFileNames.FIELDS_EXTENSION);
     fileExtensions.add(IndexFileNames.FIELDS_INDEX_EXTENSION);
-    
+
     Directory primaryDir = new MockDirectoryWrapper(random, new RAMDirectory());
     Directory secondaryDir = new MockDirectoryWrapper(random, new RAMDirectory());
-    
+
     FileSwitchDirectory fsd = new FileSwitchDirectory(fileExtensions, primaryDir, secondaryDir, true);
-<<<<<<< HEAD
-    IndexWriter writer = new IndexWriter(fsd, new IndexWriterConfig(TEST_VERSION_CURRENT, new MockAnalyzer()));
-    ((LogMergePolicy) writer.getConfig().getMergePolicy()).setUseCompoundFile(false);
-=======
     IndexWriter writer = new IndexWriter(
         fsd,
         new IndexWriterConfig(TEST_VERSION_CURRENT, new MockAnalyzer()).
             setMergePolicy(newLogMergePolicy(false))
     );
->>>>>>> e18dcbf1
     TestIndexWriterReader.createIndexNoClose(true, "ram", writer);
     IndexReader reader = IndexReader.open(writer);
     assertEquals(100, reader.maxDoc());
