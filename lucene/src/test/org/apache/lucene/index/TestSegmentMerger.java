package org.apache.lucene.index;

/**
 * Licensed to the Apache Software Foundation (ASF) under one or more
 * contributor license agreements.  See the NOTICE file distributed with
 * this work for additional information regarding copyright ownership.
 * The ASF licenses this file to You under the Apache License, Version 2.0
 * (the "License"); you may not use this file except in compliance with
 * the License.  You may obtain a copy of the License at
 *
 *     http://www.apache.org/licenses/LICENSE-2.0
 *
 * Unless required by applicable law or agreed to in writing, software
 * distributed under the License is distributed on an "AS IS" BASIS,
 * WITHOUT WARRANTIES OR CONDITIONS OF ANY KIND, either express or implied.
 * See the License for the specific language governing permissions and
 * limitations under the License.
 */

import org.apache.lucene.util.LuceneTestCase;
import org.apache.lucene.store.Directory;
import org.apache.lucene.analysis.MockAnalyzer;
import org.apache.lucene.document.Document;
import org.apache.lucene.document.TextField;
import org.apache.lucene.index.IndexWriterConfig.OpenMode;
import org.apache.lucene.index.codecs.Codec;
import org.apache.lucene.util.BytesRef;

import java.io.IOException;
import java.util.Collection;

public class TestSegmentMerger extends LuceneTestCase {
  //The variables for the new merged segment
  private Directory mergedDir;
  private String mergedSegment = "test";
  //First segment to be merged
  private Directory merge1Dir;
  private Document doc1 = new Document();
  private SegmentReader reader1 = null;
  //Second Segment to be merged
  private Directory merge2Dir;
  private Document doc2 = new Document();
  private SegmentReader reader2 = null;

  @Override
  public void setUp() throws Exception {
    super.setUp();
    mergedDir = newDirectory();
    merge1Dir = newDirectory();
    merge2Dir = newDirectory();
    DocHelper.setupDoc(doc1);
    SegmentInfo info1 = DocHelper.writeDoc(random, merge1Dir, doc1);
    DocHelper.setupDoc(doc2);
    SegmentInfo info2 = DocHelper.writeDoc(random, merge2Dir, doc2);
    reader1 = SegmentReader.get(true, info1, IndexReader.DEFAULT_TERMS_INDEX_DIVISOR, newIOContext(random));
    reader2 = SegmentReader.get(true, info2, IndexReader.DEFAULT_TERMS_INDEX_DIVISOR, newIOContext(random));
  }

  @Override
  public void tearDown() throws Exception {
    reader1.close();
    reader2.close();
    mergedDir.close();
    merge1Dir.close();
    merge2Dir.close();
    super.tearDown();
  }

  public void test() {
    assertTrue(mergedDir != null);
    assertTrue(merge1Dir != null);
    assertTrue(merge2Dir != null);
    assertTrue(reader1 != null);
    assertTrue(reader2 != null);
  }

  public void testMerge() throws IOException {
    SegmentMerger merger = new SegmentMerger(mergedDir, IndexWriterConfig.DEFAULT_TERM_INDEX_INTERVAL, mergedSegment, null, null, new FieldInfos(), Codec.getDefault(), newIOContext(random));
    merger.add(reader1);
    merger.add(reader2);
    int docsMerged = merger.merge();
    assertTrue(docsMerged == 2);
    final FieldInfos fieldInfos = merger.fieldInfos();
    //Should be able to open a new SegmentReader against the new directory
    SegmentReader mergedReader = SegmentReader.get(false, mergedDir, new SegmentInfo(mergedSegment, docsMerged, mergedDir, false,
                                                                                     merger.getCodec(), fieldInfos),
                                                   true, IndexReader.DEFAULT_TERMS_INDEX_DIVISOR, newIOContext(random));
    assertTrue(mergedReader != null);
    assertTrue(mergedReader.numDocs() == 2);
    Document newDoc1 = mergedReader.document(0);
    assertTrue(newDoc1 != null);
    //There are 2 unstored fields on the document
    assertTrue(DocHelper.numFields(newDoc1) == DocHelper.numFields(doc1) - DocHelper.unstored.size());
    Document newDoc2 = mergedReader.document(1);
    assertTrue(newDoc2 != null);
    assertTrue(DocHelper.numFields(newDoc2) == DocHelper.numFields(doc2) - DocHelper.unstored.size());

    DocsEnum termDocs = MultiFields.getTermDocsEnum(mergedReader,
                                                    MultiFields.getLiveDocs(mergedReader),
                                                    DocHelper.TEXT_FIELD_2_KEY,
                                                    new BytesRef("field"));
    assertTrue(termDocs != null);
    assertTrue(termDocs.nextDoc() != DocsEnum.NO_MORE_DOCS);

    Collection<String> stored = mergedReader.getFieldNames(IndexReader.FieldOption.INDEXED_WITH_TERMVECTOR);
    assertTrue(stored != null);
    //System.out.println("stored size: " + stored.size());
    assertTrue("We do not have 3 fields that were indexed with term vector",stored.size() == 3);

    TermFreqVector vector = mergedReader.getTermFreqVector(0, DocHelper.TEXT_FIELD_2_KEY);
    assertTrue(vector != null);
    BytesRef [] terms = vector.getTerms();
    assertTrue(terms != null);
    //System.out.println("Terms size: " + terms.length);
    assertTrue(terms.length == 3);
    int [] freqs = vector.getTermFrequencies();
    assertTrue(freqs != null);
    //System.out.println("Freqs size: " + freqs.length);
    assertTrue(vector instanceof TermPositionVector == true);

    for (int i = 0; i < terms.length; i++) {
      String term = terms[i].utf8ToString();
      int freq = freqs[i];
      //System.out.println("Term: " + term + " Freq: " + freq);
      assertTrue(DocHelper.FIELD_2_TEXT.indexOf(term) != -1);
      assertTrue(DocHelper.FIELD_2_FREQS[i] == freq);
    }

    TestSegmentReader.checkNorms(mergedReader);
    mergedReader.close();
  }
  
  // LUCENE-3143
  public void testInvalidFilesToCreateCompound() throws Exception {
    Directory dir = newDirectory();
    IndexWriterConfig iwc = newIndexWriterConfig(TEST_VERSION_CURRENT, new MockAnalyzer(random));
    IndexWriter w = new IndexWriter(dir, iwc);
    
    // Create an index w/ .del file
    w.addDocument(new Document());
    Document doc = new Document();
    doc.add(new TextField("c", "test"));
    w.addDocument(doc);
    w.commit();
    w.deleteDocuments(new Term("c", "test"));
    w.close();
    
    // Assert that SM fails if .del exists
<<<<<<< HEAD
    SegmentMerger sm = new SegmentMerger(dir, 1, "a", null, null, null, Codec.getDefault(), newIOContext(random));
=======
    SegmentMerger sm = new SegmentMerger(dir, 1, "a", null, null, null, newIOContext(random));
    boolean doFail = false;
>>>>>>> 8125422e
    try {
      sm.createCompoundFile("b1", w.segmentInfos.info(0), newIOContext(random));
      doFail = true; // should never get here
    } catch (AssertionError e) {
      // expected
    }
    assertFalse("should not have been able to create a .cfs with .del and .s* files", doFail);
    
    // Create an index w/ .s*
    w = new IndexWriter(dir, new IndexWriterConfig(TEST_VERSION_CURRENT, new MockAnalyzer(random)).setOpenMode(OpenMode.CREATE));
    doc = new Document();
    doc.add(new TextField("c", "test"));
    w.addDocument(doc);
    w.close();
    IndexReader r = IndexReader.open(dir, false);
    r.setNorm(0, "c", (byte) 1);
    r.close();
    
    // Assert that SM fails if .s* exists
    SegmentInfos sis = new SegmentInfos();
    sis.read(dir);
    try {
      sm.createCompoundFile("b2", sis.info(0), newIOContext(random));
      doFail = true; // should never get here
    } catch (AssertionError e) {
      // expected
    }
    assertFalse("should not have been able to create a .cfs with .del and .s* files", doFail);

    dir.close();
  }

}<|MERGE_RESOLUTION|>--- conflicted
+++ resolved
@@ -146,12 +146,8 @@
     w.close();
     
     // Assert that SM fails if .del exists
-<<<<<<< HEAD
     SegmentMerger sm = new SegmentMerger(dir, 1, "a", null, null, null, Codec.getDefault(), newIOContext(random));
-=======
-    SegmentMerger sm = new SegmentMerger(dir, 1, "a", null, null, null, newIOContext(random));
     boolean doFail = false;
->>>>>>> 8125422e
     try {
       sm.createCompoundFile("b1", w.segmentInfos.info(0), newIOContext(random));
       doFail = true; // should never get here
